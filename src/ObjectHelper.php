--- conflicted
+++ resolved
@@ -264,10 +264,7 @@
             $items = array();
             foreach ($object->items as $item) {
                 $items[] = new VindiciaItem(array(
-<<<<<<< HEAD
-=======
                     'reference' => isset($item->VID) ? $item->VID : null,
->>>>>>> cda2bf61
                     'price' => isset($item->price) ? $item->price : null,
                     'sku' => isset($item->sku) ? $item->sku : null,
                     'quantity' => isset($item->quantity) ? $item->quantity : null,
